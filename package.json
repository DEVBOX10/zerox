{
  "name": "zerox",
<<<<<<< HEAD
  "version": "1.0.39",
=======
  "version": "1.0.41",
>>>>>>> 55d209fb
  "description": "ocr documents using gpt-4o-mini",
  "main": "node-zerox/dist/index.js",
  "scripts": {
    "build": "tsc -p node-zerox/tsconfig.json",
    "postinstall": "node node-zerox/scripts/install-dependencies.js",
    "prepublishOnly": "npm run build",
    "test": "ts-node node-zerox/tests/index.ts",
    "test:performance": "jest node-zerox/tests/performance.test.ts --runInBand"
  },
  "author": "tylermaran",
  "license": "MIT",
  "dependencies": {
    "axios": "^1.7.2",
    "child_process": "^1.0.2",
    "fs-extra": "^11.2.0",
    "libreoffice-convert": "^1.6.0",
    "mime-types": "^2.1.35",
    "os": "^0.1.2",
    "p-limit": "^3.1.0",
    "path": "^0.12.7",
    "pdf2pic": "^3.1.1",
    "sharp": "^0.33.5",
    "tesseract.js": "^5.1.1",
    "util": "^0.12.5",
    "uuid": "^11.0.3"
  },
  "devDependencies": {
    "@types/fs-extra": "^11.0.4",
    "@types/jest": "^29.5.14",
    "@types/mime-types": "^2.1.4",
    "@types/node": "^20.14.11",
    "@types/prompts": "^2.4.9",
    "dotenv": "^16.4.5",
    "jest": "^29.7.0",
    "prompts": "^2.4.2",
    "ts-jest": "^29.2.5",
    "ts-node": "^10.9.2",
    "typescript": "^5.5.3"
  },
  "repository": {
    "type": "git",
    "url": "git+https://github.com/getomni-ai/zerox.git"
  },
  "keywords": [
    "ocr",
    "document",
    "llm"
  ],
  "types": "node-zerox/dist/index.d.ts",
  "bugs": {
    "url": "https://github.com/getomni-ai/zerox/issues"
  },
  "homepage": "https://github.com/getomni-ai/zerox#readme"
}<|MERGE_RESOLUTION|>--- conflicted
+++ resolved
@@ -1,10 +1,6 @@
 {
   "name": "zerox",
-<<<<<<< HEAD
-  "version": "1.0.39",
-=======
   "version": "1.0.41",
->>>>>>> 55d209fb
   "description": "ocr documents using gpt-4o-mini",
   "main": "node-zerox/dist/index.js",
   "scripts": {
